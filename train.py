--- conflicted
+++ resolved
@@ -221,12 +221,8 @@
     elif config.get('attack_type') == 'universalPerturbation':
         attack = attack = UniversalPerturbation(model, **kwargs, shape=(4, 3, 224, 224), epsilon=0.10)
     optim = AdamW(attack.trainable_params(), lr=config['lr'])
-<<<<<<< HEAD
     # N = 100 * config['train_epochs']
-=======
-
     # N = len(train_loader) * config['train_epochs']
->>>>>>> a880b673
     # scheduler = get_linear_schedule_with_warmup(optimizer=optim, num_warmup_steps=N//10, num_training_steps=N)
     
     # load checkpoint 
